--- conflicted
+++ resolved
@@ -90,14 +90,9 @@
         ]
 
         # TODO: think about caching and how to link this with the original dataset
-<<<<<<< HEAD
-        # (doesn't have the same length as the original dataset because its flattened)
-        task_dict = {'embedding': token_embs, 'flat_labels': labels}
-=======
         # ( right now it doesn't have the same length as the
         # original dataset because its flattened )
         task_dict = {'transformed': token_embs, 'flat_labels': labels}
->>>>>>> 650b8b0f
         modeling_dataset = datasets.Dataset.from_dict(task_dict)
         modeling_dataset.set_format('numpy')
 
