--- conflicted
+++ resolved
@@ -81,7 +81,6 @@
         """
         self.name = f'{self.name}-{self.subset}'
         return self
-<<<<<<< HEAD
 
     @field_serializer('name', check_fields=False, when_used='json')
     def serialize_name(self, name: str):
@@ -92,18 +91,6 @@
         return name.replace(f'-{self.subset}', '')
 
 
-=======
-
-    @field_serializer('name', check_fields=False, when_used='json')
-    def serialize_name(self, name: str):
-        """Serialize the task name to remove the split name.
-
-        This allows us to dump the model config and reload appropriately.
-        """
-        return name.replace(f'-{self.subset}', '')
-
-
->>>>>>> 2ed10240
 class GUETask(Task):
     """Base implementation for tasks in the GUE benchmark.
 
@@ -236,13 +223,8 @@
 
 class GUECorePromoterDetection(GUETask):
     """Core promoter detection prediction task from DNABert2."""
-<<<<<<< HEAD
-
-
-=======
-
-
->>>>>>> 2ed10240
+
+
 # Already manually split into train/test
 class GUEPromoterDetectionConfig(GUETaskConfig):
     """Configuration for the human PromoterDetection classification task."""
@@ -259,13 +241,8 @@
 
 class GUEPromoterDetection(GUETask):
     """Promoter detection prediction task from DNABert2."""
-<<<<<<< HEAD
-
-
-=======
-
-
->>>>>>> 2ed10240
+
+
 # Subsets 0..4 are different sources, not k-fold splits
 class GUEHumanTranscriptionFactorConfig(GUETaskConfig):
     """Config for the GUE Human Transcription Factor classification task."""
@@ -279,10 +256,7 @@
     # Metrics to measure
     metrics: list[str] = ['mcc']
 
-<<<<<<< HEAD
-
-=======
->>>>>>> 2ed10240
+
 class GUEHumanTranscriptionFactor(GUETask):
     """GUE Human Transcription Factor classification task."""
 
@@ -300,10 +274,7 @@
     # Metrics to measure
     metrics: list[str] = ['mcc']
 
-<<<<<<< HEAD
-
-=======
->>>>>>> 2ed10240
+
 class GUESpliceSiteDetection(GUETask):
     """Splice site detection prediction task from DNABert2."""
 
@@ -329,7 +300,6 @@
 # All subsets are unique data sources
 class GUEEMPConfig(GUETaskConfig):
     """Configuration for the Epigenetic Marker Prediction classification task."""
-<<<<<<< HEAD
 
     # Name of the task to be set by subclass
     name: Literal['GUEEMP'] = 'GUEEMP'
@@ -350,8 +320,6 @@
     task_type: Literal['classification'] = 'classification'
     # Metrics to measure
     metrics: list[str] = ['mcc']
-=======
->>>>>>> 2ed10240
 
     # Name of the task to be set by subclass
     name: Literal['GUEEMP'] = 'GUEEMP'
@@ -371,12 +339,9 @@
     # Task prediction type
     task_type: Literal['classification'] = 'classification'
     # Metrics to measure
-    metrics: list[str] = ['accuracy', 'f1']
-
-<<<<<<< HEAD
-=======
-
->>>>>>> 2ed10240
+    metrics: list[str] = ['mcc']
+
+
 class GUEEMP(GUETask):
     """Epigenetic marker prediction task from DNABert2."""
 
