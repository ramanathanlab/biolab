from __future__ import annotations  # noqa: D100
from typing import Any

import numpy as np
from tqdm import tqdm

from biolab.api.modeling import SequenceModelOutput
from biolab.api.modeling import Transform


# TODO: this transform implies embeddings, either make this more clear
# or make it more general
class Window3(Transform):
<<<<<<< HEAD
    """Window embeddings to create an output with shape (num_tokens//3, hidden_dim)."""
=======
    """Windowed embeddings to shape (num_tokens//3, hidden_dim)."""
>>>>>>> 650b8b0f

    name: str = '3_window'
    resolution: str = '3mer'

    @staticmethod
    def apply(inputs: list[SequenceModelOutput], **kwargs) -> list[SequenceModelOutput]:
<<<<<<< HEAD
        """Window embeddings to create an output with shape (num_tokens//3, hidden_dim).
=======
        """Windowed embeddings to shape (num_tokens//3, hidden_dim).
>>>>>>> 650b8b0f

        Parameters
        ----------
        input : list[SequenceModelOutput]
            SequenceModelOutput objects to pool embeddings over.
        window_size : int
            The size of the window to pool over, passed in as keyword argument.

        Returns
        -------
        List[SequenceModelOutput]
<<<<<<< HEAD
            Returns the input embeddings averaged over the window_size in a
=======
            Returns the input embeddings averaged over the window size in a
>>>>>>> 650b8b0f
            SequenceModelOutput object.
        """
        # TODO: this is now a lot of params getting passed by kwargs - think about streamlining
        window_size = kwargs.get('window_size', 3)

        for model_out in tqdm(inputs, desc='Transform'):
<<<<<<< HEAD
            # Find output length, if not divisible by window size, add one for remainder
            output_size = model_out['embedding'].shape[0] // window_size
            if model_out['embedding'].shape[0] % window_size != 0:
=======
            # Find output length, if not divisible by window size, add one to
            # capture the remainder
            output_size = model_out.embedding.shape[0] // window_size
            if model_out.embedding.shape[0] % window_size != 0:
>>>>>>> 650b8b0f
                output_size += 1
            windowed_emb = np.zeros((output_size, model_out['embedding'].shape[1]))
            # Average over the window size
            for window_i, token_i in enumerate(
                range(0, model_out['embedding'].shape[0], window_size)
            ):
                windowed_emb[window_i] = model_out['embedding'][
                    token_i : token_i + window_size
                ].mean(axis=0)
            # Update the embedding
            model_out['embedding'] = windowed_emb

        return inputs

    @staticmethod
    def apply_hf(examples: dict[str, Any], **kwargs) -> dict[str, Any]:
        """Window embeddings to create an output with shape (num_tokens//3, hidden_dim).

        This is for use with datasets.Dataset.map().

        Parameters
        ----------
        input : dict[str, Any]
            Dict of model outputs, generally working with 'embedding'.
        window_size : int
            The size of the window to pool over, passed in as keyword argument.

        Returns
        -------
        dict[str, Any]
            Returns the input embeddings averaged over the window_size in a dict.
        """
        # TODO: lots of params getting passed by kwargs - think about streamlining
        window_size = kwargs.get('window_size', 3)

        for i in range(len(examples['embedding'])):
            embedding = examples['embedding'][i]
            # Find output length, if not divisible by window size, add one for remainder
            output_size = embedding.shape[0] // window_size
            if embedding.shape[0] % window_size != 0:
                output_size += 1
            windowed_emb = np.zeros((output_size, embedding.shape[1]))
            # Average over the window size
            for window_i, token_i in enumerate(
                range(0, embedding.shape[0], window_size)
            ):
                windowed_emb[window_i] = embedding[
                    token_i : token_i + window_size
                ].mean(axis=0)
            # Update the embedding
            examples['embedding'][i] = windowed_emb

        return examples<|MERGE_RESOLUTION|>--- conflicted
+++ resolved
@@ -11,22 +11,14 @@
 # TODO: this transform implies embeddings, either make this more clear
 # or make it more general
 class Window3(Transform):
-<<<<<<< HEAD
-    """Window embeddings to create an output with shape (num_tokens//3, hidden_dim)."""
-=======
     """Windowed embeddings to shape (num_tokens//3, hidden_dim)."""
->>>>>>> 650b8b0f
 
     name: str = '3_window'
     resolution: str = '3mer'
 
     @staticmethod
     def apply(inputs: list[SequenceModelOutput], **kwargs) -> list[SequenceModelOutput]:
-<<<<<<< HEAD
-        """Window embeddings to create an output with shape (num_tokens//3, hidden_dim).
-=======
         """Windowed embeddings to shape (num_tokens//3, hidden_dim).
->>>>>>> 650b8b0f
 
         Parameters
         ----------
@@ -38,27 +30,17 @@
         Returns
         -------
         List[SequenceModelOutput]
-<<<<<<< HEAD
-            Returns the input embeddings averaged over the window_size in a
-=======
             Returns the input embeddings averaged over the window size in a
->>>>>>> 650b8b0f
             SequenceModelOutput object.
         """
         # TODO: this is now a lot of params getting passed by kwargs - think about streamlining
         window_size = kwargs.get('window_size', 3)
 
         for model_out in tqdm(inputs, desc='Transform'):
-<<<<<<< HEAD
-            # Find output length, if not divisible by window size, add one for remainder
-            output_size = model_out['embedding'].shape[0] // window_size
-            if model_out['embedding'].shape[0] % window_size != 0:
-=======
             # Find output length, if not divisible by window size, add one to
             # capture the remainder
             output_size = model_out.embedding.shape[0] // window_size
             if model_out.embedding.shape[0] % window_size != 0:
->>>>>>> 650b8b0f
                 output_size += 1
             windowed_emb = np.zeros((output_size, model_out['embedding'].shape[1]))
             # Average over the window size
